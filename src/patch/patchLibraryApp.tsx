--- conflicted
+++ resolved
@@ -164,12 +164,8 @@
 
                             console.log('ret2 child', child);
 
-<<<<<<< HEAD
-                            // wrapReactType(child);
-=======
                             wrapReactType(child);
 
->>>>>>> 525d91f7
                             afterPatch(
                                 child.type,
                                 'render',
@@ -182,12 +178,6 @@
                                     }
 
                                     console.log('ret3', ret3);
-<<<<<<< HEAD
-
-                                    const overview =
-                                        appStore.GetAppOverviewByAppID(appId);
-=======
->>>>>>> 525d91f7
 
                                     ret3.key = 'ret3';
 
@@ -208,87 +198,15 @@
                                         (x: ReactElement) => x?.props?.overview,
                                     );
 
-<<<<<<< HEAD
                                     // const playButtonStatusPanel = findInReactTree(
                                     //     ret3,
                                     //     (x: ReactElement) => Array.isArray(x?.props?.children) &&
                                     //         x?.props?.className?.includes(
                                     //             basicAppDetailsSectionStylerClasses.ActionButtonAndStatusPanel // _1fHBRg7vFnKszK6EiOdIEY
                                     //         )
-=======
-                                    child.key = 'ret3_child';
->>>>>>> 525d91f7
 
                                     wrapReactClass(child);
 
-<<<<<<< HEAD
-                                    const playButton = findInReactTree(
-                                        ret3,
-                                        (x: ReactElement) => {
-                                            return (
-                                                Array.isArray(
-                                                    x?.props?.children,
-                                                ) &&
-                                                x?.props?.className?.includes(
-                                                    basicAppDetailsSectionStylerClasses.AppActionButton,
-                                                )
-                                            );
-                                        },
-                                    );
-                                    const missingAppButtons =
-                                        typeof appButtons !== 'object';
-                                    const missingPlayButton =
-                                        typeof playButton !== 'object';
-
-                                    if (appButtons || playButton) {
-                                        console.log('ret3 actual', ret3);
-
-                                        console.log(
-                                            'ret3 appbuttons',
-                                            appButtons,
-                                        );
-                                        console.log(
-                                            'ret3 playbutton',
-                                            playButton,
-                                        );
-                                    }
-
-                                    if (!missingAppButtons) {
-                                        const children =
-                                            appButtons?.props?.children;
-
-                                        if (
-                                            installed &&
-                                            children &&
-                                            !children.find(
-                                                (c: any) =>
-                                                    c?.props?.children?.props
-                                                        ?.deckDSDesktopSentinel ===
-                                                    'sentinel',
-                                            )
-                                        ) {
-                                            children.splice(
-                                                0,
-                                                0,
-                                                <ShortAppDetailsStateContextProvider
-                                                    ShortAppDetailsStateClass={
-                                                        appDetailsState
-                                                    }
-                                                >
-                                                    <SecondaryPlayButton deckDSDesktopSentinel="sentinel" />
-                                                </ShortAppDetailsStateContextProvider>,
-                                            );
-                                        } else {
-                                            const sentinel = children.findIndex(
-                                                (c: any) =>
-                                                    c?.props?.children?.props
-                                                        ?.deckDSDesktopSentinel ===
-                                                    'sentinel',
-                                            );
-
-                                            if (!installed && sentinel >= 0) {
-                                                children.splice(sentinel, 1);
-=======
                                     afterPatch(
                                         child.type.prototype,
                                         'render',
@@ -298,7 +216,6 @@
                                         ) => {
                                             if (!ret4) {
                                                 return ret4;
->>>>>>> 525d91f7
                                             }
 
                                             console.log('ret4', ret4);
