--- conflicted
+++ resolved
@@ -1,232 +1,225 @@
-/*
-Useful Resources:
-- Steam Browser Protocol: https://developer.valvesoftware.com/wiki/Steam_browser_protocol
-- Steam Console Commands: https://gist.github.com/davispuh/6600880
-*/
-
-import {
-    ButtonItem,
-    definePlugin,
-    DialogButton,
-    findModuleChild,
-    Focusable,
-    PanelSection,
-    Router,
-    ServerAPI,
-    staticClasses,
-} from 'decky-frontend-lib';
-import { VFC } from 'react';
-
-import { FaGears, FaWaveSquare } from 'react-icons/fa6';
-import * as backend from './backend';
-import { IconForTarget } from './components/IconForTarget';
-import {
-    ShortAppDetailsState,
-    ShortAppDetailsStateContextProvider,
-} from './context/appContext';
-import { ServerApiProvider } from './context/serverApiContext';
-import patchLibraryApp from './patch/patchLibraryApp';
-import { logger, LogLevel } from './util/log';
-import QAM from './views/QAM';
-import ProfileRoute from './views/Settings/Profiles/ProfileRoute';
-import SettingsRouter from './views/Settings/SettingsRouter';
-
-declare global {
-    let collectionStore: CollectionStore;
-    let appStore: AppStore;
-    let App: App;
-}
-
-const appDetailsState = new ShortAppDetailsState();
-
-var usdplReady = false;
-
-(async function () {
-    await backend.initBackend();
-
-    usdplReady = true;
-})();
-
-const Content: VFC<{ serverApi: ServerAPI }> = ({ serverApi }) => {
-    if (!usdplReady) {
-        // Not translated on purpose (to avoid USDPL issues)
-        return (
-            <PanelSection>
-                USDPL or DeckDS's backend did not start correctly!
-                <ButtonItem
-                    layout="below"
-                    onClick={(_: MouseEvent) => {
-                        logger.info(
-                            'DeckDS: manual reload after startup failure',
-                        );
-                        // reload();
-                    }}
-                >
-                    Reload
-                </ButtonItem>
-            </PanelSection>
-        );
-    }
-
-    return (
-        <ServerApiProvider serverApi={serverApi}>
-            <ShortAppDetailsStateContextProvider
-                ShortAppDetailsStateClass={appDetailsState}
-            >
-                <QAM />
-            </ShortAppDetailsStateContextProvider>
-        </ServerApiProvider>
-    );
-};
-
-const History = findModuleChild((m) => {
-    if (typeof m !== 'object') return undefined;
-    for (let prop in m) {
-        if (m[prop]?.m_history) return m[prop].m_history;
-    }
-});
-
-export default definePlugin((serverApi: ServerAPI) => {
-    function isSteamGame(overview: any): boolean {
-        const hasOwnerAccountId = overview.owner_account_id !== undefined;
-        const wasPurchased = !!overview.rt_purchased_time;
-        const hasSize = overview.size_on_disk !== '0';
-
-        return hasOwnerAccountId || wasPurchased || hasSize;
-    }
-
-    function updateAppDetails(this: any, currentRoute: string): void {
-        const re = /^\/library\/app\/(\d+)(\/?.*)/;
-
-        if (re.test(currentRoute)) {
-            const appIdStr = re.exec(currentRoute)![1]!;
-            const appId = Number.parseInt(appIdStr);
-            const overview = appStore.GetAppOverviewByAppID(appId);
-
-<<<<<<< HEAD
-=======
-            console.log('app', App);
-            console.log('user', App.m_CurrentUser);
-            console.log('overview', overview);
-
->>>>>>> 751a543c
-            appDetailsState.setOnAppPage({
-                appId,
-                gameId: overview.m_gameid,
-                sortAs: overview.sort_as,
-                userId64: App.m_CurrentUser.strSteamID,
-                isSteamGame: isSteamGame(overview),
-            });
-        } else {
-            appDetailsState.setOnAppPage(null);
-            appDetailsState.setOnAppPage(null);
-        }
-    }
-
-    const initialRoute = History.location?.pathname ?? '/library/home';
-    updateAppDetails(initialRoute);
-
-    const unlistenHistory = History.listen(async (info: any) => {
-        updateAppDetails(info.pathname);
-    });
-
-    const libraryPatch = patchLibraryApp(serverApi, appDetailsState);
-
-    // Profiles route
-    serverApi.routerHook.addRoute(
-        '/deck-ds/settings/profiles/:profileid',
-        () => (
-            <ShortAppDetailsStateContextProvider
-                ShortAppDetailsStateClass={appDetailsState}
-            >
-                <ServerApiProvider serverApi={serverApi}>
-                    <ProfileRoute />
-                </ServerApiProvider>
-            </ShortAppDetailsStateContextProvider>
-        ),
-        {
-            exact: true,
-        },
-    );
-
-    // Settings Route
-    serverApi.routerHook.addRoute(
-        '/deck-ds/settings/:setting',
-        () => (
-            <ShortAppDetailsStateContextProvider
-                ShortAppDetailsStateClass={appDetailsState}
-            >
-                <ServerApiProvider serverApi={serverApi}>
-                    <SettingsRouter />
-                </ServerApiProvider>
-            </ShortAppDetailsStateContextProvider>
-        ),
-        {
-            exact: true,
-        },
-    );
-
-    const navigateToSettings = () => {
-        Router.CloseSideMenus();
-        Router.Navigate('/deck-ds/settings/profiles');
-    };
-
-    return {
-        titleView: (
-            <Focusable
-                style={{
-                    display: 'flex',
-                    padding: '0',
-                    width: '100%',
-                    boxShadow: 'none',
-                    alignItems: 'center',
-                    justifyContent: 'space-between',
-                }}
-                className={staticClasses.Title}
-            >
-                <p>DeckDS</p>
-                <DialogButton
-                    style={{
-                        width: 'fit-content',
-                        minWidth: 'fit-content',
-                        height: 'fit-content',
-                        minHeight: 'fit-content',
-                        paddingLeft: 10,
-                        paddingRight: 10,
-                        paddingTop: 5,
-                        paddingBottom: 5,
-                    }}
-                    onClick={navigateToSettings}
-                    onOKButton={navigateToSettings}
-                >
-                    <FaGears />
-                </DialogButton>
-            </Focusable>
-        ),
-        title: <p>DeckDS</p>,
-        alwaysRender: true,
-        content: <Content serverApi={serverApi} />,
-        icon: (
-            <div>
-                <IconForTarget target="Desktop" />
-                <FaWaveSquare />
-                <IconForTarget target="Gamemode" />
-            </div>
-        ),
-        onDismount: () => {
-            backend.log(LogLevel.Debug, 'DeckDS shutting down');
-
-            unlistenHistory();
-            appDetailsState.setOnAppPage(null);
-
-            serverApi.routerHook.removePatch(
-                '/library/app/:appid',
-                libraryPatch,
-            );
-            serverApi.routerHook.removeRoute(
-                '/deck-ds/settings/templates/:templateid',
-            );
-            serverApi.routerHook.removeRoute('/deck-ds/settings/:setting');
-        },
-    };
-});
+/*
+Useful Resources:
+- Steam Browser Protocol: https://developer.valvesoftware.com/wiki/Steam_browser_protocol
+- Steam Console Commands: https://gist.github.com/davispuh/6600880
+*/
+
+import {
+    ButtonItem,
+    definePlugin,
+    DialogButton,
+    findModuleChild,
+    Focusable,
+    PanelSection,
+    Router,
+    ServerAPI,
+    staticClasses,
+} from 'decky-frontend-lib';
+import { VFC } from 'react';
+
+import { FaGears, FaWaveSquare } from 'react-icons/fa6';
+import * as backend from './backend';
+import { IconForTarget } from './components/IconForTarget';
+import {
+    ShortAppDetailsState,
+    ShortAppDetailsStateContextProvider,
+} from './context/appContext';
+import { ServerApiProvider } from './context/serverApiContext';
+import patchLibraryApp from './patch/patchLibraryApp';
+import { logger, LogLevel } from './util/log';
+import QAM from './views/QAM';
+import ProfileRoute from './views/Settings/Profiles/ProfileRoute';
+import SettingsRouter from './views/Settings/SettingsRouter';
+
+declare global {
+    let collectionStore: CollectionStore;
+    let appStore: AppStore;
+    let App: App;
+}
+
+const appDetailsState = new ShortAppDetailsState();
+
+var usdplReady = false;
+
+(async function () {
+    await backend.initBackend();
+
+    usdplReady = true;
+})();
+
+const Content: VFC<{ serverApi: ServerAPI }> = ({ serverApi }) => {
+    if (!usdplReady) {
+        // Not translated on purpose (to avoid USDPL issues)
+        return (
+            <PanelSection>
+                USDPL or DeckDS's backend did not start correctly!
+                <ButtonItem
+                    layout="below"
+                    onClick={(_: MouseEvent) => {
+                        logger.info(
+                            'DeckDS: manual reload after startup failure',
+                        );
+                        // reload();
+                    }}
+                >
+                    Reload
+                </ButtonItem>
+            </PanelSection>
+        );
+    }
+
+    return (
+        <ServerApiProvider serverApi={serverApi}>
+            <ShortAppDetailsStateContextProvider
+                ShortAppDetailsStateClass={appDetailsState}
+            >
+                <QAM />
+            </ShortAppDetailsStateContextProvider>
+        </ServerApiProvider>
+    );
+};
+
+const History = findModuleChild((m) => {
+    if (typeof m !== 'object') return undefined;
+    for (let prop in m) {
+        if (m[prop]?.m_history) return m[prop].m_history;
+    }
+});
+
+export default definePlugin((serverApi: ServerAPI) => {
+    function isSteamGame(overview: any): boolean {
+        const hasOwnerAccountId = overview.owner_account_id !== undefined;
+        const wasPurchased = !!overview.rt_purchased_time;
+        const hasSize = overview.size_on_disk !== '0';
+
+        return hasOwnerAccountId || wasPurchased || hasSize;
+    }
+
+    function updateAppDetails(this: any, currentRoute: string): void {
+        const re = /^\/library\/app\/(\d+)(\/?.*)/;
+
+        if (re.test(currentRoute)) {
+            const appIdStr = re.exec(currentRoute)![1]!;
+            const appId = Number.parseInt(appIdStr);
+            const overview = appStore.GetAppOverviewByAppID(appId);
+
+            appDetailsState.setOnAppPage({
+                appId,
+                gameId: overview.m_gameid,
+                sortAs: overview.sort_as,
+                userId64: App.m_CurrentUser.strSteamID,
+                isSteamGame: isSteamGame(overview),
+            });
+        } else {
+            appDetailsState.setOnAppPage(null);
+            appDetailsState.setOnAppPage(null);
+        }
+    }
+
+    const initialRoute = History.location?.pathname ?? '/library/home';
+    updateAppDetails(initialRoute);
+
+    const unlistenHistory = History.listen(async (info: any) => {
+        updateAppDetails(info.pathname);
+    });
+
+    const libraryPatch = patchLibraryApp(serverApi, appDetailsState);
+
+    // Profiles route
+    serverApi.routerHook.addRoute(
+        '/deck-ds/settings/profiles/:profileid',
+        () => (
+            <ShortAppDetailsStateContextProvider
+                ShortAppDetailsStateClass={appDetailsState}
+            >
+                <ServerApiProvider serverApi={serverApi}>
+                    <ProfileRoute />
+                </ServerApiProvider>
+            </ShortAppDetailsStateContextProvider>
+        ),
+        {
+            exact: true,
+        },
+    );
+
+    // Settings Route
+    serverApi.routerHook.addRoute(
+        '/deck-ds/settings/:setting',
+        () => (
+            <ShortAppDetailsStateContextProvider
+                ShortAppDetailsStateClass={appDetailsState}
+            >
+                <ServerApiProvider serverApi={serverApi}>
+                    <SettingsRouter />
+                </ServerApiProvider>
+            </ShortAppDetailsStateContextProvider>
+        ),
+        {
+            exact: true,
+        },
+    );
+
+    const navigateToSettings = () => {
+        Router.CloseSideMenus();
+        Router.Navigate('/deck-ds/settings/profiles');
+    };
+
+    return {
+        titleView: (
+            <Focusable
+                style={{
+                    display: 'flex',
+                    padding: '0',
+                    width: '100%',
+                    boxShadow: 'none',
+                    alignItems: 'center',
+                    justifyContent: 'space-between',
+                }}
+                className={staticClasses.Title}
+            >
+                <p>DeckDS</p>
+                <DialogButton
+                    style={{
+                        width: 'fit-content',
+                        minWidth: 'fit-content',
+                        height: 'fit-content',
+                        minHeight: 'fit-content',
+                        paddingLeft: 10,
+                        paddingRight: 10,
+                        paddingTop: 5,
+                        paddingBottom: 5,
+                    }}
+                    onClick={navigateToSettings}
+                    onOKButton={navigateToSettings}
+                >
+                    <FaGears />
+                </DialogButton>
+            </Focusable>
+        ),
+        title: <p>DeckDS</p>,
+        alwaysRender: true,
+        content: <Content serverApi={serverApi} />,
+        icon: (
+            <div>
+                <IconForTarget target="Desktop" />
+                <FaWaveSquare />
+                <IconForTarget target="Gamemode" />
+            </div>
+        ),
+        onDismount: () => {
+            backend.log(LogLevel.Debug, 'DeckDS shutting down');
+
+            unlistenHistory();
+            appDetailsState.setOnAppPage(null);
+
+            serverApi.routerHook.removePatch(
+                '/library/app/:appid',
+                libraryPatch,
+            );
+            serverApi.routerHook.removeRoute(
+                '/deck-ds/settings/templates/:templateid',
+            );
+            serverApi.routerHook.removeRoute('/deck-ds/settings/:setting');
+        },
+    };
+});