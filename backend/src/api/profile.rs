<<<<<<< HEAD
use std::sync::{Arc, Mutex};

use schemars::JsonSchema;
use serde::{Deserialize, Serialize};

use crate::{
    pipeline::config::{PipelineDefinition, PipelineDefinitionId},
    settings::{Profile, ProfileId, Settings},
};

use super::{ParsePrimitiveAt, ResponseErr, ResponseOk, StatusCode, ToResponseType};

// Create Profile

#[derive(Debug, Clone, Deserialize, JsonSchema)]
pub struct CreateProfileRequest {
    profile_name: String,
    template_id: PipelineDefinitionId,
}

#[derive(Debug, Clone, Serialize, JsonSchema)]
pub struct CreateProfileResponse {
    profile_id: ProfileId,
}

pub fn create_profile(
    settings: Arc<Mutex<Settings>>,
) -> impl Fn(super::ApiParameterType) -> super::ApiParameterType {
    move |args: super::ApiParameterType| {
        let args: Result<CreateProfileRequest, _> = args.parse_at(0);
        match args {
            Ok(args) => {
                let lock = settings.lock().expect("settings mutex should be lockable");
                let res = lock.create_profile(args.profile_name, &args.template_id);
                match res {
                    Ok(res) => CreateProfileResponse { profile_id: res.id }.to_response(),
                    Err(err) => ResponseErr(StatusCode::ServerError, err).to_response(),
                }
            }
            Err(err) => ResponseErr(StatusCode::BadRequest, err).to_response(),
        }
    }
}

// Get Profile

#[derive(Debug, Clone, Deserialize, JsonSchema)]
pub struct GetProfileRequest {
    profile_id: ProfileId,
}

#[derive(Debug, Clone, Serialize, JsonSchema)]
pub struct GetProfileResponse {
    profile: Profile,
    template: PipelineDefinition,
}

pub fn get_profile(
    settings: Arc<Mutex<Settings>>,
) -> impl Fn(super::ApiParameterType) -> super::ApiParameterType {
    move |args: super::ApiParameterType| {
        let args: Result<GetProfileRequest, _> = args.parse_at(0);
        match args {
            Ok(args) => {
                let lock = settings.lock().expect("settings mutex should be lockable");
                let profile = lock.get_profile(&args.profile_id);

                match profile {
                    Ok(profile) => {
                        let template = lock.get_template(&profile.template);
                        match template {
                            Some(template) => GetProfileResponse {
                                profile,
                                template: template.clone(),
                            }
                            .to_response(),
                            None => todo!(),
                        }
                    }
                    Err(err) => ResponseErr(StatusCode::ServerError, err).to_response(),
                }
            }
            Err(err) => ResponseErr(StatusCode::BadRequest, err).to_response(),
        }
    }
}

// Set Profile

#[derive(Debug, Clone, Deserialize, JsonSchema)]
pub struct SetProfileRequest {
    profile: Profile,
}

pub fn set_profile(
    settings: Arc<Mutex<Settings>>,
) -> impl Fn(super::ApiParameterType) -> super::ApiParameterType {
    move |args: super::ApiParameterType| {
        let args: Result<SetProfileRequest, _> = args.parse_at(0);
        match args {
            Ok(args) => {
                let lock = settings.lock().expect("settings mutex should be lockable");
                let res = lock.set_profile(&args.profile);

                match res {
                    Ok(()) => ResponseOk.to_response(),
                    Err(err) => ResponseErr(StatusCode::ServerError, err).to_response(),
                }
            }
            Err(err) => ResponseErr(StatusCode::BadRequest, err).to_response(),
        }
    }
}

// Template Info

#[derive(Debug, Clone, Serialize, JsonSchema)]
pub struct GetTemplateInfosResponse {
    template_infos: Vec<TemplateInfo>,
}
#[derive(Debug, Clone, Serialize, JsonSchema)]
pub struct TemplateInfo {
    id: PipelineDefinitionId,
    tags: Vec<String>,
    name: String,
    description: String,
}

pub fn get_template_infos(
    settings: Arc<Mutex<Settings>>,
) -> impl Fn(super::ApiParameterType) -> super::ApiParameterType {
    move |_: super::ApiParameterType| {
        let lock = settings.lock().expect("settings mutex should be lockable");
        let res = lock
            .get_templates()
            .iter()
            .map(|t| TemplateInfo {
                id: t.id,
                tags: t.tags.clone(),
                description: t.description.clone(),
                name: t.name.clone(),
            })
            .collect();

        GetTemplateInfosResponse {
            template_infos: res,
        }
        .to_response()
    }
}
=======
use std::sync::{Arc, Mutex};

use schemars::JsonSchema;
use serde::{Deserialize, Serialize};

use crate::{
    pipeline::config::{PipelineDefinition, PipelineDefinitionId},
    settings::{Profile, ProfileId, Settings},
};

use super::{ParsePrimitiveAt, ResponseErr, ResponseOk, StatusCode, ToResponseType};

// Create Profile

#[derive(Debug, Clone, Deserialize, JsonSchema)]
pub struct CreateProfileRequest {
    profile_name: String,
    template_id: PipelineDefinitionId,
}

#[derive(Debug, Clone, Serialize, JsonSchema)]
pub struct CreateProfileResponse {
    profile_id: ProfileId,
}

pub fn create_profile(
    settings: Arc<Mutex<Settings>>,
) -> impl Fn(super::ApiParameterType) -> super::ApiParameterType {
    move |args: super::ApiParameterType| {
        let args: Result<CreateProfileRequest, _> = args.parse_at(0);
        match args {
            Ok(args) => {
                let lock = settings.lock().expect("settings mutex should be lockable");
                let res = lock.create_profile(args.profile_name, &args.template_id);
                match res {
                    Ok(res) => CreateProfileResponse { profile_id: res.id }.to_response(),
                    Err(err) => ResponseErr(StatusCode::ServerError, err).to_response(),
                }
            }
            Err(err) => ResponseErr(StatusCode::BadRequest, err).to_response(),
        }
    }
}

// Get Profiles

#[derive(Debug, Clone, Serialize, JsonSchema)]
pub struct GetProfilesResponse {
    profiles: Vec<Profile>,
}

pub fn get_profiles(
    settings: Arc<Mutex<Settings>>,
) -> impl Fn(super::ApiParameterType) -> super::ApiParameterType {
    move |_: super::ApiParameterType| {
        let lock = settings.lock().expect("settings mutex should be lockable");
        let res = lock.get_profiles();
        match res {
            Ok(profiles) => GetProfilesResponse { profiles }.to_response(),
            Err(err) => ResponseErr(StatusCode::ServerError, err).to_response(),
        }
    }
}

// Get Profile

#[derive(Debug, Clone, Deserialize, JsonSchema)]
pub struct GetProfileRequest {
    profile_id: ProfileId,
}

#[derive(Debug, Clone, Serialize, JsonSchema)]
pub struct GetProfileResponse {
    profile: Profile,
    template: PipelineDefinition,
}

pub fn get_profile(
    settings: Arc<Mutex<Settings>>,
) -> impl Fn(super::ApiParameterType) -> super::ApiParameterType {
    move |args: super::ApiParameterType| {
        let args: Result<GetProfileRequest, _> = args.parse_at(0);
        match args {
            Ok(args) => {
                let lock = settings.lock().expect("settings mutex should be lockable");
                let profile = lock.get_profile(&args.profile_id);

                match profile {
                    Ok(profile) => {
                        let template = lock.get_template(&profile.template);
                        match template {
                            Some(template) => GetProfileResponse {
                                profile,
                                template: template.clone(),
                            }
                            .to_response(),
                            None => todo!(),
                        }
                    }
                    Err(err) => ResponseErr(StatusCode::ServerError, err).to_response(),
                }
            }
            Err(err) => ResponseErr(StatusCode::BadRequest, err).to_response(),
        }
    }
}

// Set Profile

#[derive(Debug, Clone, Deserialize, JsonSchema)]
pub struct SetProfileRequest {
    profile: Profile,
}

pub fn set_profile(
    settings: Arc<Mutex<Settings>>,
) -> impl Fn(super::ApiParameterType) -> super::ApiParameterType {
    move |args: super::ApiParameterType| {
        let args: Result<SetProfileRequest, _> = args.parse_at(0);
        match args {
            Ok(args) => {
                let lock = settings.lock().expect("settings mutex should be lockable");
                let res = lock.set_profile(&args.profile);

                match res {
                    Ok(()) => ResponseOk.to_response(),
                    Err(err) => ResponseErr(StatusCode::ServerError, err).to_response(),
                }
            }
            Err(err) => ResponseErr(StatusCode::BadRequest, err).to_response(),
        }
    }
}

// Template Info

#[derive(Debug, Clone, Serialize, JsonSchema)]
pub struct GetTemplateInfosResponse {
    template_infos: Vec<TemplateInfo>,
}
#[derive(Debug, Clone, Serialize, JsonSchema)]
pub struct TemplateInfo {
    id: PipelineDefinitionId,
    tags: Vec<String>,
    name: String,
    description: String,
}

pub fn get_template_infos(
    settings: Arc<Mutex<Settings>>,
) -> impl Fn(super::ApiParameterType) -> super::ApiParameterType {
    move |_: super::ApiParameterType| {
        let lock = settings.lock().expect("settings mutex should be lockable");
        let res = lock
            .get_templates()
            .iter()
            .map(|t| TemplateInfo {
                id: t.id,
                tags: t.tags.clone(),
                description: t.description.clone(),
                name: t.name.clone(),
            })
            .collect();

        GetTemplateInfosResponse {
            template_infos: res,
        }
        .to_response()
    }
}
>>>>>>> 30e754b2
<|MERGE_RESOLUTION|>--- conflicted
+++ resolved
@@ -1,155 +1,3 @@
-<<<<<<< HEAD
-use std::sync::{Arc, Mutex};
-
-use schemars::JsonSchema;
-use serde::{Deserialize, Serialize};
-
-use crate::{
-    pipeline::config::{PipelineDefinition, PipelineDefinitionId},
-    settings::{Profile, ProfileId, Settings},
-};
-
-use super::{ParsePrimitiveAt, ResponseErr, ResponseOk, StatusCode, ToResponseType};
-
-// Create Profile
-
-#[derive(Debug, Clone, Deserialize, JsonSchema)]
-pub struct CreateProfileRequest {
-    profile_name: String,
-    template_id: PipelineDefinitionId,
-}
-
-#[derive(Debug, Clone, Serialize, JsonSchema)]
-pub struct CreateProfileResponse {
-    profile_id: ProfileId,
-}
-
-pub fn create_profile(
-    settings: Arc<Mutex<Settings>>,
-) -> impl Fn(super::ApiParameterType) -> super::ApiParameterType {
-    move |args: super::ApiParameterType| {
-        let args: Result<CreateProfileRequest, _> = args.parse_at(0);
-        match args {
-            Ok(args) => {
-                let lock = settings.lock().expect("settings mutex should be lockable");
-                let res = lock.create_profile(args.profile_name, &args.template_id);
-                match res {
-                    Ok(res) => CreateProfileResponse { profile_id: res.id }.to_response(),
-                    Err(err) => ResponseErr(StatusCode::ServerError, err).to_response(),
-                }
-            }
-            Err(err) => ResponseErr(StatusCode::BadRequest, err).to_response(),
-        }
-    }
-}
-
-// Get Profile
-
-#[derive(Debug, Clone, Deserialize, JsonSchema)]
-pub struct GetProfileRequest {
-    profile_id: ProfileId,
-}
-
-#[derive(Debug, Clone, Serialize, JsonSchema)]
-pub struct GetProfileResponse {
-    profile: Profile,
-    template: PipelineDefinition,
-}
-
-pub fn get_profile(
-    settings: Arc<Mutex<Settings>>,
-) -> impl Fn(super::ApiParameterType) -> super::ApiParameterType {
-    move |args: super::ApiParameterType| {
-        let args: Result<GetProfileRequest, _> = args.parse_at(0);
-        match args {
-            Ok(args) => {
-                let lock = settings.lock().expect("settings mutex should be lockable");
-                let profile = lock.get_profile(&args.profile_id);
-
-                match profile {
-                    Ok(profile) => {
-                        let template = lock.get_template(&profile.template);
-                        match template {
-                            Some(template) => GetProfileResponse {
-                                profile,
-                                template: template.clone(),
-                            }
-                            .to_response(),
-                            None => todo!(),
-                        }
-                    }
-                    Err(err) => ResponseErr(StatusCode::ServerError, err).to_response(),
-                }
-            }
-            Err(err) => ResponseErr(StatusCode::BadRequest, err).to_response(),
-        }
-    }
-}
-
-// Set Profile
-
-#[derive(Debug, Clone, Deserialize, JsonSchema)]
-pub struct SetProfileRequest {
-    profile: Profile,
-}
-
-pub fn set_profile(
-    settings: Arc<Mutex<Settings>>,
-) -> impl Fn(super::ApiParameterType) -> super::ApiParameterType {
-    move |args: super::ApiParameterType| {
-        let args: Result<SetProfileRequest, _> = args.parse_at(0);
-        match args {
-            Ok(args) => {
-                let lock = settings.lock().expect("settings mutex should be lockable");
-                let res = lock.set_profile(&args.profile);
-
-                match res {
-                    Ok(()) => ResponseOk.to_response(),
-                    Err(err) => ResponseErr(StatusCode::ServerError, err).to_response(),
-                }
-            }
-            Err(err) => ResponseErr(StatusCode::BadRequest, err).to_response(),
-        }
-    }
-}
-
-// Template Info
-
-#[derive(Debug, Clone, Serialize, JsonSchema)]
-pub struct GetTemplateInfosResponse {
-    template_infos: Vec<TemplateInfo>,
-}
-#[derive(Debug, Clone, Serialize, JsonSchema)]
-pub struct TemplateInfo {
-    id: PipelineDefinitionId,
-    tags: Vec<String>,
-    name: String,
-    description: String,
-}
-
-pub fn get_template_infos(
-    settings: Arc<Mutex<Settings>>,
-) -> impl Fn(super::ApiParameterType) -> super::ApiParameterType {
-    move |_: super::ApiParameterType| {
-        let lock = settings.lock().expect("settings mutex should be lockable");
-        let res = lock
-            .get_templates()
-            .iter()
-            .map(|t| TemplateInfo {
-                id: t.id,
-                tags: t.tags.clone(),
-                description: t.description.clone(),
-                name: t.name.clone(),
-            })
-            .collect();
-
-        GetTemplateInfosResponse {
-            template_infos: res,
-        }
-        .to_response()
-    }
-}
-=======
 use std::sync::{Arc, Mutex};
 
 use schemars::JsonSchema;
@@ -319,5 +167,4 @@
         }
         .to_response()
     }
-}
->>>>>>> 30e754b2
+}