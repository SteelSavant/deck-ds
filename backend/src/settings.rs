--- conflicted
+++ resolved
@@ -54,19 +54,14 @@
     /// Button chord to be used to exit profiles that register for exit hooks.
     #[serde_as(deserialize_as = "DefaultOnError")]
     pub exit_hooks: ExitHooks,
+    /// Overwrite the desktop layout with the game layout
+    #[default(3)]
+    pub log_level: u8,
     #[default(false)]
-    /// Overwrite the desktop layout with the game layout
     pub use_steam_desktop_controller_layout_hack: bool,
     #[default(false)]
     /// Overwrite the desktop layout with the game layout
-<<<<<<< HEAD
-    pub use_desktop_controller_layout_hack: bool,
-    /// Logging level to use on startup. Uses the same number value as the typescript loglevels.
-    #[default(3)]
-    pub log_level: u8,
-=======
     pub use_nonsteam_desktop_controller_layout_hack: bool,
->>>>>>> 751a543c
 }
 
 impl Settings {
