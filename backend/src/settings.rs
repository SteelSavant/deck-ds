<<<<<<< HEAD
use std::{
    collections::HashMap,
    fmt::Debug,
    path::{Path, PathBuf},
};

use anyhow::Result;
use schemars::JsonSchema;
use serde::{Deserialize, Serialize};
use serde_json::Value;

use crate::{
    macros::{newtype_strid, newtype_uuid},
    pipeline::{
        action::{
            display_config::{DisplayConfig, RelativeLocation, TeardownExternalSettings},
            multi_window::MultiWindow,
            virtual_screen::VirtualScreen, melonds_config::{MelonDSConfig, MelonDSIniSource, MelonDSLayoutOption, MelonDSSizingOption}, citra_config::{CitraConfig, CitraIniSource, CitraLayoutOption}, cemu_config::{CemuConfig, CemuXmlSource},
        },
        config::{
            PipelineActionDefinition, PipelineActionDefinitionId, PipelineDefinition,
            PipelineDefinitionId, PipelineTarget, Selection,
        },
        dependency::Dependency,
    },
    util::create_dir_all,
};

pub mod patch;

newtype_uuid!(ProfileId);
newtype_strid!(AppId);

#[derive(Debug, Clone)]
pub struct Settings {
    // Path vars
    profiles_dir: PathBuf,
    apps_dir: PathBuf,
    autostart_path: PathBuf,

    // in-memory configurations -- consider moving
    templates: Vec<PipelineDefinition>,
    dependencies: Vec<Dependency>,
}

impl Settings {
    pub fn new<P: AsRef<Path>>(config_dir: P) -> Self {
        let config_dir = config_dir.as_ref();

        let dependencies = vec![];
        let templates = vec![
            // melonDS
            PipelineDefinition::new(
                PipelineDefinitionId::parse("d92ca87d-282f-4897-86f0-86a3af16bf3e"),
                "melonDS".to_string(),
                "Maps the internal and external monitor to a single virtual screen, as melonDS does not currently support multiple windows. Allows optional melonDS configuration editing.".to_string(),
                vec!["NDS".to_string()],
                HashMap::from_iter([
                    (PipelineTarget::Desktop, 
                        Selection::AllOf(vec![
                            PipelineActionDefinition {
                                id: PipelineActionDefinitionId::parse("d7838726-448c-4817-bcd6-d982c0bad7f6"),
                                description: Some("Edits melonDS ini file to desired settings".to_string()),
                                name: "melonDS Config".to_string(),
                                selection: MelonDSConfig { 
                                    ini_source: MelonDSIniSource::Flatpak, 
                                    layout_option: MelonDSLayoutOption::Vertical, 
                                    sizing_option: MelonDSSizingOption::Even, 
                                    book_mode: false, 
                                    swap_screens: false, 
                                }.into(),
                                optional: Some(false)
                            },
                            PipelineActionDefinition {
                                optional: None,
                                id: PipelineActionDefinitionId::parse("4ff26ece-dcab-4dd3-b941-96bd96a2c045"),
                                name: "Display Configuration".to_string(),
                                description: None,
                                selection: DisplayConfig {
                                        teardown_external_settings:TeardownExternalSettings::Previous,
                                        teardown_deck_location:RelativeLocation::Below
                                    }.into(),
                            },
                            PipelineActionDefinition {
                                selection: VirtualScreen.into(),
                                optional: None,
                                id: PipelineActionDefinitionId::parse("2c843c15-fafa-4ee1-b960-e0e0aaa60882"), 
                                name: "Virtual Screen".to_string(), 
                                description: None,
                            },
                
                        ])
                    ),
                    (PipelineTarget::Gamemode, 
                        Selection::AllOf(vec![
                            PipelineActionDefinition {
                                id: PipelineActionDefinitionId::parse("6714f40e-fd68-49b6-8ed6-eea238b677b8"),
                                description: Some("Edits melonDS ini file to desired settings".to_string()),
                                name: "melonDS Config".to_string(),
                                selection: MelonDSConfig { 
                                    ini_source: MelonDSIniSource::Flatpak, 
                                    layout_option: MelonDSLayoutOption::Horizontal, 
                                    sizing_option: MelonDSSizingOption::Even, 
                                    book_mode: false, 
                                    swap_screens: false, 
                                }.into(),
                                optional: Some(false)
                            },
                        ]),
                    )
                ]),
            ),

            // Citra
            PipelineDefinition::new(
                PipelineDefinitionId::parse("ed6fc4bb-ec6d-4b0f-97e7-70709066dcba"),
                "Citra".to_string(),
                "Maps primary and secondary windows to different screens for Citra. Allows optional Citra configuration editing.".to_string(),
                vec!["3DS".to_string()],
                HashMap::from_iter([
                    (PipelineTarget::Desktop, 
                        Selection::AllOf(vec![
                            PipelineActionDefinition {
                                id: PipelineActionDefinitionId::parse("d7838726-448c-4817-bcd6-d982c0bad7f6"),
                                description: Some("Edits Citra ini file to desired settings".to_string()),
                                name: "Citra Config".to_string(),
                                selection: CitraConfig { 
                                    ini_source: CitraIniSource::Flatpak, 
                                    layout_option: CitraLayoutOption::Default, 
                                }.into(),
                                optional: Some(true)
                            },
                            PipelineActionDefinition {
                                optional: None,
                                id: PipelineActionDefinitionId::parse("4ff26ece-dcab-4dd3-b941-96bd96a2c045"),
                                name: "Display Configuration".to_string(),
                                description: None,
                                selection: DisplayConfig {
                                        teardown_external_settings:TeardownExternalSettings::Previous,
                                        teardown_deck_location:RelativeLocation::Below
                                    }.into(),
                            },
                            PipelineActionDefinition {
                                selection: MultiWindow.into(),
                                optional: None,
                                id: PipelineActionDefinitionId::parse("2c843c15-fafa-4ee1-b960-e0e0aaa60882"), 
                                name: "MultiWindow".to_string(), 
                                description: None,
                            },
                        ])
                    ),
                    (PipelineTarget::Gamemode, 
                        Selection::AllOf(vec![
                            PipelineActionDefinition {
                                id: PipelineActionDefinitionId::parse("f39d953b-7cbe-43b0-acf9-3d789d26fb8b"),
                                description: Some("Edits Citra ini file to desired settings".to_string()),
                                name: "Citra Config".to_string(),
                                selection: CitraConfig { 
                                    ini_source: CitraIniSource::Flatpak, 
                                    layout_option: CitraLayoutOption::SideBySide, 
                                }.into(),
                                optional: Some(true)
                            },
                        ]))
                ]),
            ),

            // Cemu
            PipelineDefinition::new(
                PipelineDefinitionId::parse("b0d6443d-6ae7-4085-87c1-b52aae5001a1"),
                "Cemu".to_string(),
                "Maps primary and secondary windows to different screens for Cemu.".to_string(),
                vec!["WIIU".to_string()],
                HashMap::from_iter([
                    (PipelineTarget::Desktop, 
                        Selection::AllOf(vec![
                            PipelineActionDefinition {
                                id: PipelineActionDefinitionId::parse("461c1ea6-8dd3-434e-b87d-8981c82b94c2"),
                                description: Some("Edits Cemu settings.xml file to desired settings".to_string()),
                                name: "Cemu Config".to_string(),
                                selection: CemuConfig {
                                    xml_source: CemuXmlSource::Flatpak,
                                    separate_gamepad_view: true,
                                }.into(),
                                optional: Some(true),
                            },
                            PipelineActionDefinition {
                                optional: None,
                                id: PipelineActionDefinitionId::parse("4ff26ece-dcab-4dd3-b941-96bd96a2c045"),
                                name: "Display Configuration".to_string(),
                                description: None,
                                selection: DisplayConfig {
                                        teardown_external_settings:TeardownExternalSettings::Previous,
                                        teardown_deck_location:RelativeLocation::Below
                                    }.into(),
                            },
                            PipelineActionDefinition {
                                selection: MultiWindow.into(),
                                optional: None,
                                id: PipelineActionDefinitionId::parse("2c843c15-fafa-4ee1-b960-e0e0aaa60882"), 
                                name: "MultiWindow".to_string(), 
                                description: None,
                            },
                        ])
                    ),
                    (PipelineTarget::Gamemode, 
                        Selection::AllOf(vec![
                            PipelineActionDefinition {
                                id: PipelineActionDefinitionId::parse("f05d002b-9712-45e5-89e1-99f59aeeb25b"),
                                description: Some("Edits Cemu settings.xml file to desired settings".to_string()),
                                name: "Cemu Config".to_string(),
                                selection: CemuConfig {
                                    xml_source: CemuXmlSource::Flatpak,
                                    separate_gamepad_view: false,
                                }.into(),
                                optional: Some(true),
                            },
                        ])
                    )
                ]),
            )
        ];

        Self {
            profiles_dir: config_dir.join("profiles"),
            apps_dir: config_dir.join("apps"),
            autostart_path: config_dir.join("autostart.json"),
            dependencies,
            templates,
        }
    }

    // File data

    pub fn create_profile(&self, name: String, template_id: &PipelineDefinitionId) -> Result<Profile> {
        // ensure template exists
        self.templates.iter().find(|t| t.id == *template_id).ok_or(anyhow::anyhow!("Could not find matching template for {template_id:?}"))?;

        Ok(Profile {
            name,
            id: ProfileId::new(),
            template: *template_id,
            tags: vec![],
            overrides: Overrides::default(),
        })

    }

    pub fn get_profile(&self, id: &ProfileId) -> Result<Profile> {
        let raw = id.raw();

        let profile_path = self.profiles_dir.join(raw).with_extension("json");
        let profile = std::fs::read_to_string(profile_path)?;

        Ok(serde_json::from_str(&profile)?)
    }

    pub fn set_profile(&self, profile: &Profile) -> Result<()> {
        create_dir_all(&self.profiles_dir)?;

        let raw = profile.id.raw();

        let serialized = serde_json::to_string_pretty(profile)?;
        let profile_path = self.profiles_dir.join(raw).with_extension("json");

        Ok(std::fs::write(profile_path, serialized)?)
    }

    pub fn get_app(&self, id: &AppId) -> Result<Option<App>> {
        let raw = id.raw();

        let app_path = self.apps_dir.join(raw).with_extension("json");

        if app_path.exists() {
            let app = std::fs::read_to_string(app_path)?;

            Ok(serde_json::from_str(&app)?)
        } else {
            Ok(None)
        }
    }

    pub fn set_app(&self, app: &App) -> Result<()> {
        create_dir_all(&self.apps_dir)?;

        let raw = app.id.raw();

        let serialized = serde_json::to_string_pretty(app)?;
        let app_path = self.apps_dir.join(raw).with_extension("json");

        Ok(std::fs::write(app_path, serialized)?)
    }

    pub fn get_autostart(&self) -> Result<Option<AutoStart>> {
        let autostart = std::fs::read_to_string(&self.autostart_path)?;

        Ok(serde_json::from_str(&autostart)?)
    }

    pub fn set_autostart_cfg(&self, autostart: &Option<AutoStart>) -> Result<()> {
        create_dir_all(
            self.autostart_path
                .parent()
                .expect("autostart.json path should have parent"),
        )?;

        let serialized = serde_json::to_string_pretty(autostart)?;

        Ok(std::fs::write(&self.autostart_path, serialized)?)
    }

    // In-memory configuration (currently readonly, but dependencies should ideally be configurable)

    pub fn get_template(&self, id: &PipelineDefinitionId) -> Option<&PipelineDefinition> {
        self.templates.iter().find(|t| t.id == *id)
    }

    pub fn get_templates(&self) -> &[PipelineDefinition] {
        &self.templates
    }

    pub fn get_dependencies(&self) -> &[Dependency] {
        &self.dependencies
    }
}

#[derive(Debug, Serialize, Deserialize)]
pub struct AutoStart {
    pub app_id: AppId,
    pub profile_id: ProfileId,
}

#[derive(Debug, Clone, Deserialize, Serialize, JsonSchema)]
pub struct Profile {
    pub name: String,
    pub id: ProfileId,
    pub template: PipelineDefinitionId,
    pub tags: Vec<String>,
    pub overrides: Overrides,
}

#[derive(Debug, Deserialize, Serialize)]
pub struct App {
    id: AppId,
    active_profile: PipelineDefinitionId,
    pub overrides: HashMap<PipelineDefinitionId, Overrides>,
}

/// Overrides for a pipeline definition.
///
/// Json is in the format
///
/// ```json
/// {
///     "guid_for_action_selection": {
///         "overridden_field1": "value1",
///         "overridden_field2": 2,
///         "overridden_field3": {
///             "nested_field": 4.5
///         }
///     },
///     "guid_for_oneof": {
///         "selection": "some_guid",
///     },
/// }
/// ```
///
/// All guids are flattened top-level, so [Selection::AllOf] and [Selection::OneOf]::actions will not exist.
#[derive(Debug, Clone, Default, Serialize, Deserialize, JsonSchema)]
pub struct Overrides {
    pub fields: HashMap<PipelineActionDefinitionId, Value>,
    pub enabled: HashMap<PipelineActionDefinitionId, bool>,
}
=======
use std::{
    collections::HashMap,
    fmt::Debug,
    path::{Path, PathBuf},
};

use anyhow::Result;
use schemars::JsonSchema;
use serde::{Deserialize, Serialize};
use serde_json::Value;

use crate::{
    macros::{newtype_strid, newtype_uuid},
    pipeline::{
        action::{
            cemu_config::{CemuConfig, CemuXmlSource},
            citra_config::{CitraConfig, CitraIniSource, CitraLayoutOption},
            display_config::{DisplayConfig, RelativeLocation, TeardownExternalSettings},
            melonds_config::{
                MelonDSConfig, MelonDSIniSource, MelonDSLayoutOption, MelonDSSizingOption,
            },
            multi_window::MultiWindow,
            virtual_screen::VirtualScreen,
        },
        config::{
            PipelineActionDefinition, PipelineActionDefinitionId, PipelineDefinition,
            PipelineDefinitionId, PipelineTarget, Selection,
        },
        dependency::Dependency,
    },
    util::create_dir_all,
};

pub mod patch;

newtype_uuid!(ProfileId);
newtype_strid!(AppId);

#[derive(Debug, Clone)]
pub struct Settings {
    // Path vars
    profiles_dir: PathBuf,
    apps_dir: PathBuf,
    autostart_path: PathBuf,

    // in-memory configurations -- consider moving
    templates: Vec<PipelineDefinition>,
    dependencies: Vec<Dependency>,
}

impl Settings {
    pub fn new<P: AsRef<Path>>(config_dir: P) -> Self {
        let config_dir = config_dir.as_ref();

        let dependencies = vec![];
        let templates = vec![
            // melonDS
            PipelineDefinition::new(
                PipelineDefinitionId::parse("d92ca87d-282f-4897-86f0-86a3af16bf3e"),
                "melonDS".to_string(),
                "Maps the internal and external monitor to a single virtual screen, as melonDS does not currently support multiple windows. Allows optional melonDS configuration editing.".to_string(),
                vec!["NDS".to_string()],
                HashMap::from_iter([
                    (PipelineTarget::Desktop, 
                        Selection::AllOf(vec![
                            PipelineActionDefinition {
                                id: PipelineActionDefinitionId::parse("d7838726-448c-4817-bcd6-d982c0bad7f6"),
                                description: Some("Edits melonDS ini file to desired settings".to_string()),
                                name: "melonDS Config".to_string(),
                                selection: MelonDSConfig { 
                                    ini_source: MelonDSIniSource::Flatpak, 
                                    layout_option: MelonDSLayoutOption::Vertical, 
                                    sizing_option: MelonDSSizingOption::Even, 
                                    book_mode: false, 
                                    swap_screens: false, 
                                }.into(),
                                optional: Some(false)
                            },
                            PipelineActionDefinition {
                                optional: None,
                                id: PipelineActionDefinitionId::parse("4ff26ece-dcab-4dd3-b941-96bd96a2c045"),
                                name: "Display Configuration".to_string(),
                                description: None,
                                selection: DisplayConfig {
                                        teardown_external_settings:TeardownExternalSettings::Previous,
                                        teardown_deck_location:RelativeLocation::Below
                                    }.into(),
                            },
                            PipelineActionDefinition {
                                selection: VirtualScreen.into(),
                                optional: None,
                                id: PipelineActionDefinitionId::parse("2c843c15-fafa-4ee1-b960-e0e0aaa60882"), 
                                name: "Virtual Screen".to_string(), 
                                description: None,
                            },
                
                        ])
                    ),
                    (PipelineTarget::Gamemode, 
                        Selection::AllOf(vec![
                            PipelineActionDefinition {
                                id: PipelineActionDefinitionId::parse("6714f40e-fd68-49b6-8ed6-eea238b677b8"),
                                description: Some("Edits melonDS ini file to desired settings".to_string()),
                                name: "melonDS Config".to_string(),
                                selection: MelonDSConfig { 
                                    ini_source: MelonDSIniSource::Flatpak, 
                                    layout_option: MelonDSLayoutOption::Horizontal, 
                                    sizing_option: MelonDSSizingOption::Even, 
                                    book_mode: false, 
                                    swap_screens: false, 
                                }.into(),
                                optional: Some(false)
                            },
                        ]),
                    )
                ]),
            ),

            // Citra
            PipelineDefinition::new(
                PipelineDefinitionId::parse("ed6fc4bb-ec6d-4b0f-97e7-70709066dcba"),
                "Citra".to_string(),
                "Maps primary and secondary windows to different screens for Citra. Allows optional Citra configuration editing.".to_string(),
                vec!["3DS".to_string()],
                HashMap::from_iter([
                    (PipelineTarget::Desktop, 
                        Selection::AllOf(vec![
                            PipelineActionDefinition {
                                id: PipelineActionDefinitionId::parse("d7838726-448c-4817-bcd6-d982c0bad7f6"),
                                description: Some("Edits Citra ini file to desired settings".to_string()),
                                name: "Citra Config".to_string(),
                                selection: CitraConfig { 
                                    ini_source: CitraIniSource::Flatpak, 
                                    layout_option: CitraLayoutOption::Default,
                                }.into(),
                                optional: Some(true)
                            },
                            PipelineActionDefinition {
                                optional: None,
                                id: PipelineActionDefinitionId::parse("4ff26ece-dcab-4dd3-b941-96bd96a2c045"),
                                name: "Display Configuration".to_string(),
                                description: None,
                                selection: DisplayConfig {
                                        teardown_external_settings:TeardownExternalSettings::Previous,
                                        teardown_deck_location:RelativeLocation::Below
                                    }.into(),
                            },
                            PipelineActionDefinition {
                                selection: MultiWindow.into(),
                                optional: None,
                                id: PipelineActionDefinitionId::parse("2c843c15-fafa-4ee1-b960-e0e0aaa60882"), 
                                name: "MultiWindow".to_string(), 
                                description: None,
                            },
                        ])
                    ),
                    (PipelineTarget::Gamemode,
                        Selection::AllOf(vec![
                            PipelineActionDefinition {
                                id: PipelineActionDefinitionId::parse("f39d953b-7cbe-43b0-acf9-3d789d26fb8b"),
                                description: Some("Edits Citra ini file to desired settings".to_string()),
                                name: "Citra Config".to_string(),
                                selection: CitraConfig {
                                    ini_source: CitraIniSource::Flatpak,
                                    layout_option: CitraLayoutOption::SideBySide,
                                }.into(),
                                optional: Some(true)
                            },
                        ]))
                ]),
            ),

            // Cemu
            PipelineDefinition::new(
                PipelineDefinitionId::parse("b0d6443d-6ae7-4085-87c1-b52aae5001a1"),
                "Cemu".to_string(),
                "Maps primary and secondary windows to different screens for Cemu.".to_string(),
                vec!["WIIU".to_string()],
                HashMap::from_iter([
                    (PipelineTarget::Desktop,
                        Selection::AllOf(vec![
                            PipelineActionDefinition {
                                id: PipelineActionDefinitionId::parse("461c1ea6-8dd3-434e-b87d-8981c82b94c2"),
                                description: Some("Edits Cemu settings.xml file to desired settings".to_string()),
                                name: "Cemu Config".to_string(),
                                selection: CemuConfig {
                                    xml_source: CemuXmlSource::Flatpak,
                                    separate_gamepad_view: true,
                                }.into(),
                                optional: Some(true),
                            },
                            PipelineActionDefinition {
                                optional: None,
                                id: PipelineActionDefinitionId::parse("4ff26ece-dcab-4dd3-b941-96bd96a2c045"),
                                name: "Display Configuration".to_string(),
                                description: None,
                                selection: DisplayConfig {
                                        teardown_external_settings:TeardownExternalSettings::Previous,
                                        teardown_deck_location:RelativeLocation::Below
                                    }.into(),
                            },
                            PipelineActionDefinition {
                                selection: MultiWindow.into(),
                                optional: None,
                                id: PipelineActionDefinitionId::parse("2c843c15-fafa-4ee1-b960-e0e0aaa60882"), 
                                name: "MultiWindow".to_string(), 
                                description: None,
                            },
                        ])
                    ),
                    (PipelineTarget::Gamemode,
                        Selection::AllOf(vec![
                            PipelineActionDefinition {
                                id: PipelineActionDefinitionId::parse("f05d002b-9712-45e5-89e1-99f59aeeb25b"),
                                description: Some("Edits Cemu settings.xml file to desired settings".to_string()),
                                name: "Cemu Config".to_string(),
                                selection: CemuConfig {
                                    xml_source: CemuXmlSource::Flatpak,
                                    separate_gamepad_view: false,
                                }.into(),
                                optional: Some(true),
                            },
                        ])
                    )
                ]),
            )
        ];

        Self {
            profiles_dir: config_dir.join("profiles"),
            apps_dir: config_dir.join("apps"),
            autostart_path: config_dir.join("autostart.json"),
            dependencies,
            templates,
        }
    }

    // File data

    pub fn create_profile(
        &self,
        name: String,
        template_id: &PipelineDefinitionId,
    ) -> Result<Profile> {
        // ensure template exists
        self.templates
            .iter()
            .find(|t| t.id == *template_id)
            .ok_or(anyhow::anyhow!(
                "Could not find matching template for {template_id:?}"
            ))?;

        Ok(Profile {
            name,
            id: ProfileId::new(),
            template: *template_id,
            tags: vec![],
            overrides: Overrides::default(),
        })
    }

    pub fn get_profile(&self, id: &ProfileId) -> Result<Profile> {
        let raw = id.raw();

        let profile_path = self.profiles_dir.join(raw).with_extension("json");
        let profile = std::fs::read_to_string(profile_path)?;

        Ok(serde_json::from_str(&profile)?)
    }

    pub fn set_profile(&self, profile: &Profile) -> Result<()> {
        create_dir_all(&self.profiles_dir)?;

        let raw = profile.id.raw();

        let serialized = serde_json::to_string_pretty(profile)?;
        let profile_path = self.profiles_dir.join(raw).with_extension("json");

        Ok(std::fs::write(profile_path, serialized)?)
    }

    pub fn get_profiles(&self) -> Result<Vec<Profile>> {
        std::fs::read_dir(&self.profiles_dir)?
            .filter_map(|f| {
                f.ok().map(|entry| {
                    if entry.path().ends_with(".json") {
                        let contents = std::fs::read_to_string(entry.path()).ok();
                        contents.map(|c| Ok(serde_json::from_str(&c).ok()))
                    } else {
                        None
                    }
                })
            })
            .flatten()
            .filter_map(|f| f.transpose())
            .collect::<Result<_>>()
    }

    pub fn get_app(&self, id: &AppId) -> Result<Option<App>> {
        let raw = id.raw();

        let app_path = self.apps_dir.join(raw).with_extension("json");

        if app_path.exists() {
            let app = std::fs::read_to_string(app_path)?;

            Ok(serde_json::from_str(&app)?)
        } else {
            Ok(None)
        }
    }

    pub fn set_app(&self, app: &App) -> Result<()> {
        create_dir_all(&self.apps_dir)?;

        let raw = app.id.raw();

        let serialized = serde_json::to_string_pretty(app)?;
        let app_path = self.apps_dir.join(raw).with_extension("json");

        Ok(std::fs::write(app_path, serialized)?)
    }

    pub fn get_autostart(&self) -> Result<Option<AutoStart>> {
        let autostart = std::fs::read_to_string(&self.autostart_path)?;

        Ok(serde_json::from_str(&autostart)?)
    }

    pub fn set_autostart_cfg(&self, autostart: &Option<AutoStart>) -> Result<()> {
        create_dir_all(
            self.autostart_path
                .parent()
                .expect("autostart.json path should have parent"),
        )?;

        let serialized = serde_json::to_string_pretty(autostart)?;

        Ok(std::fs::write(&self.autostart_path, serialized)?)
    }

    // In-memory configuration (currently readonly, but dependencies should ideally be configurable)

    pub fn get_template(&self, id: &PipelineDefinitionId) -> Option<&PipelineDefinition> {
        self.templates.iter().find(|t| t.id == *id)
    }

    pub fn get_templates(&self) -> &[PipelineDefinition] {
        &self.templates
    }

    pub fn get_dependencies(&self) -> &[Dependency] {
        &self.dependencies
    }
}

#[derive(Debug, Serialize, Deserialize)]
pub struct AutoStart {
    pub app_id: AppId,
    pub profile_id: ProfileId,
}

#[derive(Debug, Clone, Deserialize, Serialize, JsonSchema)]
pub struct Profile {
    pub name: String,
    pub id: ProfileId,
    pub template: PipelineDefinitionId,
    pub tags: Vec<String>,
    pub overrides: Overrides,
}

#[derive(Debug, Deserialize, Serialize)]
pub struct App {
    id: AppId,
    active_profile: PipelineDefinitionId,
    pub overrides: HashMap<PipelineDefinitionId, Overrides>,
}

/// Overrides for a pipeline definition.
///
/// Json is in the format
///
/// ```json
/// {
///     "guid_for_action_selection": {
///         "overridden_field1": "value1",
///         "overridden_field2": 2,
///         "overridden_field3": {
///             "nested_field": 4.5
///         }
///     },
///     "guid_for_oneof": {
///         "selection": "some_guid",
///     },
/// }
/// ```
///
/// All guids are flattened top-level, so [Selection::AllOf] and [Selection::OneOf]::actions will not exist.
#[derive(Debug, Clone, Default, Serialize, Deserialize, JsonSchema)]
pub struct Overrides {
    pub fields: HashMap<PipelineActionDefinitionId, Value>,
    pub enabled: HashMap<PipelineActionDefinitionId, bool>,
}
>>>>>>> 30e754b2
<|MERGE_RESOLUTION|>--- conflicted
+++ resolved
@@ -1,4 +1,3 @@
-<<<<<<< HEAD
 use std::{
     collections::HashMap,
     fmt::Debug,
@@ -14,9 +13,14 @@
     macros::{newtype_strid, newtype_uuid},
     pipeline::{
         action::{
+            cemu_config::{CemuConfig, CemuXmlSource},
+            citra_config::{CitraConfig, CitraIniSource, CitraLayoutOption},
             display_config::{DisplayConfig, RelativeLocation, TeardownExternalSettings},
+            melonds_config::{
+                MelonDSConfig, MelonDSIniSource, MelonDSLayoutOption, MelonDSSizingOption,
+            },
             multi_window::MultiWindow,
-            virtual_screen::VirtualScreen, melonds_config::{MelonDSConfig, MelonDSIniSource, MelonDSLayoutOption, MelonDSSizingOption}, citra_config::{CitraConfig, CitraIniSource, CitraLayoutOption}, cemu_config::{CemuConfig, CemuXmlSource},
+            virtual_screen::VirtualScreen,
         },
         config::{
             PipelineActionDefinition, PipelineActionDefinitionId, PipelineDefinition,
@@ -127,7 +131,7 @@
                                 name: "Citra Config".to_string(),
                                 selection: CitraConfig { 
                                     ini_source: CitraIniSource::Flatpak, 
-                                    layout_option: CitraLayoutOption::Default, 
+                                    layout_option: CitraLayoutOption::Default,
                                 }.into(),
                                 optional: Some(true)
                             },
@@ -150,15 +154,15 @@
                             },
                         ])
                     ),
-                    (PipelineTarget::Gamemode, 
+                    (PipelineTarget::Gamemode,
                         Selection::AllOf(vec![
                             PipelineActionDefinition {
                                 id: PipelineActionDefinitionId::parse("f39d953b-7cbe-43b0-acf9-3d789d26fb8b"),
                                 description: Some("Edits Citra ini file to desired settings".to_string()),
                                 name: "Citra Config".to_string(),
-                                selection: CitraConfig { 
-                                    ini_source: CitraIniSource::Flatpak, 
-                                    layout_option: CitraLayoutOption::SideBySide, 
+                                selection: CitraConfig {
+                                    ini_source: CitraIniSource::Flatpak,
+                                    layout_option: CitraLayoutOption::SideBySide,
                                 }.into(),
                                 optional: Some(true)
                             },
@@ -233,9 +237,18 @@
 
     // File data
 
-    pub fn create_profile(&self, name: String, template_id: &PipelineDefinitionId) -> Result<Profile> {
+    pub fn create_profile(
+        &self,
+        name: String,
+        template_id: &PipelineDefinitionId,
+    ) -> Result<Profile> {
         // ensure template exists
-        self.templates.iter().find(|t| t.id == *template_id).ok_or(anyhow::anyhow!("Could not find matching template for {template_id:?}"))?;
+        self.templates
+            .iter()
+            .find(|t| t.id == *template_id)
+            .ok_or(anyhow::anyhow!(
+                "Could not find matching template for {template_id:?}"
+            ))?;
 
         Ok(Profile {
             name,
@@ -244,7 +257,6 @@
             tags: vec![],
             overrides: Overrides::default(),
         })
-
     }
 
     pub fn get_profile(&self, id: &ProfileId) -> Result<Profile> {
@@ -265,6 +277,23 @@
         let profile_path = self.profiles_dir.join(raw).with_extension("json");
 
         Ok(std::fs::write(profile_path, serialized)?)
+    }
+
+    pub fn get_profiles(&self) -> Result<Vec<Profile>> {
+        std::fs::read_dir(&self.profiles_dir)?
+            .filter_map(|f| {
+                f.ok().map(|entry| {
+                    if entry.path().ends_with(".json") {
+                        let contents = std::fs::read_to_string(entry.path()).ok();
+                        contents.map(|c| Ok(serde_json::from_str(&c).ok()))
+                    } else {
+                        None
+                    }
+                })
+            })
+            .flatten()
+            .filter_map(|f| f.transpose())
+            .collect::<Result<_>>()
     }
 
     pub fn get_app(&self, id: &AppId) -> Result<Option<App>> {
@@ -371,409 +400,4 @@
 pub struct Overrides {
     pub fields: HashMap<PipelineActionDefinitionId, Value>,
     pub enabled: HashMap<PipelineActionDefinitionId, bool>,
-}
-=======
-use std::{
-    collections::HashMap,
-    fmt::Debug,
-    path::{Path, PathBuf},
-};
-
-use anyhow::Result;
-use schemars::JsonSchema;
-use serde::{Deserialize, Serialize};
-use serde_json::Value;
-
-use crate::{
-    macros::{newtype_strid, newtype_uuid},
-    pipeline::{
-        action::{
-            cemu_config::{CemuConfig, CemuXmlSource},
-            citra_config::{CitraConfig, CitraIniSource, CitraLayoutOption},
-            display_config::{DisplayConfig, RelativeLocation, TeardownExternalSettings},
-            melonds_config::{
-                MelonDSConfig, MelonDSIniSource, MelonDSLayoutOption, MelonDSSizingOption,
-            },
-            multi_window::MultiWindow,
-            virtual_screen::VirtualScreen,
-        },
-        config::{
-            PipelineActionDefinition, PipelineActionDefinitionId, PipelineDefinition,
-            PipelineDefinitionId, PipelineTarget, Selection,
-        },
-        dependency::Dependency,
-    },
-    util::create_dir_all,
-};
-
-pub mod patch;
-
-newtype_uuid!(ProfileId);
-newtype_strid!(AppId);
-
-#[derive(Debug, Clone)]
-pub struct Settings {
-    // Path vars
-    profiles_dir: PathBuf,
-    apps_dir: PathBuf,
-    autostart_path: PathBuf,
-
-    // in-memory configurations -- consider moving
-    templates: Vec<PipelineDefinition>,
-    dependencies: Vec<Dependency>,
-}
-
-impl Settings {
-    pub fn new<P: AsRef<Path>>(config_dir: P) -> Self {
-        let config_dir = config_dir.as_ref();
-
-        let dependencies = vec![];
-        let templates = vec![
-            // melonDS
-            PipelineDefinition::new(
-                PipelineDefinitionId::parse("d92ca87d-282f-4897-86f0-86a3af16bf3e"),
-                "melonDS".to_string(),
-                "Maps the internal and external monitor to a single virtual screen, as melonDS does not currently support multiple windows. Allows optional melonDS configuration editing.".to_string(),
-                vec!["NDS".to_string()],
-                HashMap::from_iter([
-                    (PipelineTarget::Desktop, 
-                        Selection::AllOf(vec![
-                            PipelineActionDefinition {
-                                id: PipelineActionDefinitionId::parse("d7838726-448c-4817-bcd6-d982c0bad7f6"),
-                                description: Some("Edits melonDS ini file to desired settings".to_string()),
-                                name: "melonDS Config".to_string(),
-                                selection: MelonDSConfig { 
-                                    ini_source: MelonDSIniSource::Flatpak, 
-                                    layout_option: MelonDSLayoutOption::Vertical, 
-                                    sizing_option: MelonDSSizingOption::Even, 
-                                    book_mode: false, 
-                                    swap_screens: false, 
-                                }.into(),
-                                optional: Some(false)
-                            },
-                            PipelineActionDefinition {
-                                optional: None,
-                                id: PipelineActionDefinitionId::parse("4ff26ece-dcab-4dd3-b941-96bd96a2c045"),
-                                name: "Display Configuration".to_string(),
-                                description: None,
-                                selection: DisplayConfig {
-                                        teardown_external_settings:TeardownExternalSettings::Previous,
-                                        teardown_deck_location:RelativeLocation::Below
-                                    }.into(),
-                            },
-                            PipelineActionDefinition {
-                                selection: VirtualScreen.into(),
-                                optional: None,
-                                id: PipelineActionDefinitionId::parse("2c843c15-fafa-4ee1-b960-e0e0aaa60882"), 
-                                name: "Virtual Screen".to_string(), 
-                                description: None,
-                            },
-                
-                        ])
-                    ),
-                    (PipelineTarget::Gamemode, 
-                        Selection::AllOf(vec![
-                            PipelineActionDefinition {
-                                id: PipelineActionDefinitionId::parse("6714f40e-fd68-49b6-8ed6-eea238b677b8"),
-                                description: Some("Edits melonDS ini file to desired settings".to_string()),
-                                name: "melonDS Config".to_string(),
-                                selection: MelonDSConfig { 
-                                    ini_source: MelonDSIniSource::Flatpak, 
-                                    layout_option: MelonDSLayoutOption::Horizontal, 
-                                    sizing_option: MelonDSSizingOption::Even, 
-                                    book_mode: false, 
-                                    swap_screens: false, 
-                                }.into(),
-                                optional: Some(false)
-                            },
-                        ]),
-                    )
-                ]),
-            ),
-
-            // Citra
-            PipelineDefinition::new(
-                PipelineDefinitionId::parse("ed6fc4bb-ec6d-4b0f-97e7-70709066dcba"),
-                "Citra".to_string(),
-                "Maps primary and secondary windows to different screens for Citra. Allows optional Citra configuration editing.".to_string(),
-                vec!["3DS".to_string()],
-                HashMap::from_iter([
-                    (PipelineTarget::Desktop, 
-                        Selection::AllOf(vec![
-                            PipelineActionDefinition {
-                                id: PipelineActionDefinitionId::parse("d7838726-448c-4817-bcd6-d982c0bad7f6"),
-                                description: Some("Edits Citra ini file to desired settings".to_string()),
-                                name: "Citra Config".to_string(),
-                                selection: CitraConfig { 
-                                    ini_source: CitraIniSource::Flatpak, 
-                                    layout_option: CitraLayoutOption::Default,
-                                }.into(),
-                                optional: Some(true)
-                            },
-                            PipelineActionDefinition {
-                                optional: None,
-                                id: PipelineActionDefinitionId::parse("4ff26ece-dcab-4dd3-b941-96bd96a2c045"),
-                                name: "Display Configuration".to_string(),
-                                description: None,
-                                selection: DisplayConfig {
-                                        teardown_external_settings:TeardownExternalSettings::Previous,
-                                        teardown_deck_location:RelativeLocation::Below
-                                    }.into(),
-                            },
-                            PipelineActionDefinition {
-                                selection: MultiWindow.into(),
-                                optional: None,
-                                id: PipelineActionDefinitionId::parse("2c843c15-fafa-4ee1-b960-e0e0aaa60882"), 
-                                name: "MultiWindow".to_string(), 
-                                description: None,
-                            },
-                        ])
-                    ),
-                    (PipelineTarget::Gamemode,
-                        Selection::AllOf(vec![
-                            PipelineActionDefinition {
-                                id: PipelineActionDefinitionId::parse("f39d953b-7cbe-43b0-acf9-3d789d26fb8b"),
-                                description: Some("Edits Citra ini file to desired settings".to_string()),
-                                name: "Citra Config".to_string(),
-                                selection: CitraConfig {
-                                    ini_source: CitraIniSource::Flatpak,
-                                    layout_option: CitraLayoutOption::SideBySide,
-                                }.into(),
-                                optional: Some(true)
-                            },
-                        ]))
-                ]),
-            ),
-
-            // Cemu
-            PipelineDefinition::new(
-                PipelineDefinitionId::parse("b0d6443d-6ae7-4085-87c1-b52aae5001a1"),
-                "Cemu".to_string(),
-                "Maps primary and secondary windows to different screens for Cemu.".to_string(),
-                vec!["WIIU".to_string()],
-                HashMap::from_iter([
-                    (PipelineTarget::Desktop,
-                        Selection::AllOf(vec![
-                            PipelineActionDefinition {
-                                id: PipelineActionDefinitionId::parse("461c1ea6-8dd3-434e-b87d-8981c82b94c2"),
-                                description: Some("Edits Cemu settings.xml file to desired settings".to_string()),
-                                name: "Cemu Config".to_string(),
-                                selection: CemuConfig {
-                                    xml_source: CemuXmlSource::Flatpak,
-                                    separate_gamepad_view: true,
-                                }.into(),
-                                optional: Some(true),
-                            },
-                            PipelineActionDefinition {
-                                optional: None,
-                                id: PipelineActionDefinitionId::parse("4ff26ece-dcab-4dd3-b941-96bd96a2c045"),
-                                name: "Display Configuration".to_string(),
-                                description: None,
-                                selection: DisplayConfig {
-                                        teardown_external_settings:TeardownExternalSettings::Previous,
-                                        teardown_deck_location:RelativeLocation::Below
-                                    }.into(),
-                            },
-                            PipelineActionDefinition {
-                                selection: MultiWindow.into(),
-                                optional: None,
-                                id: PipelineActionDefinitionId::parse("2c843c15-fafa-4ee1-b960-e0e0aaa60882"), 
-                                name: "MultiWindow".to_string(), 
-                                description: None,
-                            },
-                        ])
-                    ),
-                    (PipelineTarget::Gamemode,
-                        Selection::AllOf(vec![
-                            PipelineActionDefinition {
-                                id: PipelineActionDefinitionId::parse("f05d002b-9712-45e5-89e1-99f59aeeb25b"),
-                                description: Some("Edits Cemu settings.xml file to desired settings".to_string()),
-                                name: "Cemu Config".to_string(),
-                                selection: CemuConfig {
-                                    xml_source: CemuXmlSource::Flatpak,
-                                    separate_gamepad_view: false,
-                                }.into(),
-                                optional: Some(true),
-                            },
-                        ])
-                    )
-                ]),
-            )
-        ];
-
-        Self {
-            profiles_dir: config_dir.join("profiles"),
-            apps_dir: config_dir.join("apps"),
-            autostart_path: config_dir.join("autostart.json"),
-            dependencies,
-            templates,
-        }
-    }
-
-    // File data
-
-    pub fn create_profile(
-        &self,
-        name: String,
-        template_id: &PipelineDefinitionId,
-    ) -> Result<Profile> {
-        // ensure template exists
-        self.templates
-            .iter()
-            .find(|t| t.id == *template_id)
-            .ok_or(anyhow::anyhow!(
-                "Could not find matching template for {template_id:?}"
-            ))?;
-
-        Ok(Profile {
-            name,
-            id: ProfileId::new(),
-            template: *template_id,
-            tags: vec![],
-            overrides: Overrides::default(),
-        })
-    }
-
-    pub fn get_profile(&self, id: &ProfileId) -> Result<Profile> {
-        let raw = id.raw();
-
-        let profile_path = self.profiles_dir.join(raw).with_extension("json");
-        let profile = std::fs::read_to_string(profile_path)?;
-
-        Ok(serde_json::from_str(&profile)?)
-    }
-
-    pub fn set_profile(&self, profile: &Profile) -> Result<()> {
-        create_dir_all(&self.profiles_dir)?;
-
-        let raw = profile.id.raw();
-
-        let serialized = serde_json::to_string_pretty(profile)?;
-        let profile_path = self.profiles_dir.join(raw).with_extension("json");
-
-        Ok(std::fs::write(profile_path, serialized)?)
-    }
-
-    pub fn get_profiles(&self) -> Result<Vec<Profile>> {
-        std::fs::read_dir(&self.profiles_dir)?
-            .filter_map(|f| {
-                f.ok().map(|entry| {
-                    if entry.path().ends_with(".json") {
-                        let contents = std::fs::read_to_string(entry.path()).ok();
-                        contents.map(|c| Ok(serde_json::from_str(&c).ok()))
-                    } else {
-                        None
-                    }
-                })
-            })
-            .flatten()
-            .filter_map(|f| f.transpose())
-            .collect::<Result<_>>()
-    }
-
-    pub fn get_app(&self, id: &AppId) -> Result<Option<App>> {
-        let raw = id.raw();
-
-        let app_path = self.apps_dir.join(raw).with_extension("json");
-
-        if app_path.exists() {
-            let app = std::fs::read_to_string(app_path)?;
-
-            Ok(serde_json::from_str(&app)?)
-        } else {
-            Ok(None)
-        }
-    }
-
-    pub fn set_app(&self, app: &App) -> Result<()> {
-        create_dir_all(&self.apps_dir)?;
-
-        let raw = app.id.raw();
-
-        let serialized = serde_json::to_string_pretty(app)?;
-        let app_path = self.apps_dir.join(raw).with_extension("json");
-
-        Ok(std::fs::write(app_path, serialized)?)
-    }
-
-    pub fn get_autostart(&self) -> Result<Option<AutoStart>> {
-        let autostart = std::fs::read_to_string(&self.autostart_path)?;
-
-        Ok(serde_json::from_str(&autostart)?)
-    }
-
-    pub fn set_autostart_cfg(&self, autostart: &Option<AutoStart>) -> Result<()> {
-        create_dir_all(
-            self.autostart_path
-                .parent()
-                .expect("autostart.json path should have parent"),
-        )?;
-
-        let serialized = serde_json::to_string_pretty(autostart)?;
-
-        Ok(std::fs::write(&self.autostart_path, serialized)?)
-    }
-
-    // In-memory configuration (currently readonly, but dependencies should ideally be configurable)
-
-    pub fn get_template(&self, id: &PipelineDefinitionId) -> Option<&PipelineDefinition> {
-        self.templates.iter().find(|t| t.id == *id)
-    }
-
-    pub fn get_templates(&self) -> &[PipelineDefinition] {
-        &self.templates
-    }
-
-    pub fn get_dependencies(&self) -> &[Dependency] {
-        &self.dependencies
-    }
-}
-
-#[derive(Debug, Serialize, Deserialize)]
-pub struct AutoStart {
-    pub app_id: AppId,
-    pub profile_id: ProfileId,
-}
-
-#[derive(Debug, Clone, Deserialize, Serialize, JsonSchema)]
-pub struct Profile {
-    pub name: String,
-    pub id: ProfileId,
-    pub template: PipelineDefinitionId,
-    pub tags: Vec<String>,
-    pub overrides: Overrides,
-}
-
-#[derive(Debug, Deserialize, Serialize)]
-pub struct App {
-    id: AppId,
-    active_profile: PipelineDefinitionId,
-    pub overrides: HashMap<PipelineDefinitionId, Overrides>,
-}
-
-/// Overrides for a pipeline definition.
-///
-/// Json is in the format
-///
-/// ```json
-/// {
-///     "guid_for_action_selection": {
-///         "overridden_field1": "value1",
-///         "overridden_field2": 2,
-///         "overridden_field3": {
-///             "nested_field": 4.5
-///         }
-///     },
-///     "guid_for_oneof": {
-///         "selection": "some_guid",
-///     },
-/// }
-/// ```
-///
-/// All guids are flattened top-level, so [Selection::AllOf] and [Selection::OneOf]::actions will not exist.
-#[derive(Debug, Clone, Default, Serialize, Deserialize, JsonSchema)]
-pub struct Overrides {
-    pub fields: HashMap<PipelineActionDefinitionId, Value>,
-    pub enabled: HashMap<PipelineActionDefinitionId, bool>,
-}
->>>>>>> 30e754b2
+}